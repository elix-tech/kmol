<<<<<<< HEAD
=======
import json
import logging
>>>>>>> be217a38
import pickle
from argparse import ArgumentParser
from collections import defaultdict
from functools import partial
from pathlib import Path
from typing import List, Tuple, Callable, Optional, Dict, Union

import joblib
import numpy as np
import optuna
import pandas as pd
from tqdm import tqdm

from mila.factories import AbstractExecutor
from .core.config import Config
from .core.helpers import Namespace, ConfidenceInterval
from .core.logger import LOGGER as logging
from .core.tuning import OptunaTemplateParser
from .data.resources import DataPoint
from .data.streamers import GeneralStreamer, SubsetStreamer, CrossValidationStreamer
from .model.executors import Predictor, ThresholdFinder, LearningRareFinder, Pipeliner
from .model.metrics import PredictionProcessor, CsvLogger


class Executor(AbstractExecutor):

    def __init__(self, config: Config, config_path: Optional[str] = ""):
        super().__init__(config)
        self._config_path = config_path

    def __log_results(
        self,
        results: Namespace,
        labels: List[str],
        statistics: Tuple[Callable, ...] = (np.min, np.max, np.mean, np.median, np.std),
    ):
        logger = CsvLogger()

        logger.log_header(labels)
        logger.log_content(results)

        if len(labels) > 1:
            try:
                values = PredictionProcessor.compute_statistics(results, statistics=statistics)
                statistics = [statistic.__name__ for statistic in statistics]

                logger.log_header(statistics)
                logger.log_content(values)
            except TypeError:
                logging.debug("[Notice] Cannot compute statistics. Some metrics could not be computed for all targets.")

    def __revert_transformers(self, predictions: np.ndarray, streamer: GeneralStreamer):
        data = DataPoint(outputs=predictions.tolist())
        streamer.reverse_transformers(data)

        return data.outputs

    def __run_trial(self, config: Config) -> float:
        try:
            executor = Executor(config=config)
            executor.train()

            results = executor.analyze()
            joblib.dump(results, "{}/.metrics.pkl".format(config.output_path))

            best = getattr(results, self._config.target_metric)
            return float(np.mean(best))

        except Exception as e:
            logging.error("[Trial Failed] {}".format(e))
            return 0.0

    def train(self):
        if self._config.subset:
            streamer = SubsetStreamer(config=self._config)
            Pipeliner(config=self._config).train(
                data_loader=streamer.get(
                    split_name=self._config.train_split,
                    batch_size=self._config.batch_size,
                    shuffle=True,
                    subset_id=self._config.subset["id"],
                    subset_distributions=self._config.subset["distribution"],
                )
            )
        else:
            streamer = GeneralStreamer(config=self._config)
            train_loader = streamer.get(
                split_name=self._config.train_split,
                batch_size=self._config.batch_size,
                shuffle=True,
            )
            val_loader = None
            if self._config.validation_split in streamer.splits:
                val_loader = streamer.get(
                    split_name=self._config.validation_split,
                    batch_size=self._config.batch_size,
                    shuffle=False,
                )
            Pipeliner(config=self._config).train(
                data_loader=train_loader, val_loader=val_loader
            )

    def eval(self):
        streamer = GeneralStreamer(config=self._config)
        results = (
            Pipeliner(config=self._config)
            .initialize_predictor()
            .evaluate(
                data_loader=streamer.get(
                    split_name=self._config.test_split,
                    batch_size=self._config.batch_size,
                    shuffle=False,
                )
            )
        )

        self.__log_results(results=results, labels=streamer.labels)
        return results

    def analyze(self):
        streamer = GeneralStreamer(config=self._config)
        data_loader = streamer.get(
            split_name=self._config.test_split,
            batch_size=self._config.batch_size,
            shuffle=False,
        )

        results = Pipeliner(config=self._config).evaluate_all(data_loader=data_loader)
        for checkpoint_id, result in enumerate(results):
            self.__log_results(results=result, labels=streamer.labels + ["[{}]".format(checkpoint_id)])

        logging.info("============================ Best ============================")
        results = Namespace.max(results)
        self.__log_results(results=results, labels=streamer.labels)

        return results

    def mean_cv(self) -> Namespace:
        """
        for each fold:
            train the fold
            evaluate the fold (keep metrics from the best checkpoint)
        aggregate results (compute metric averages and confidence interval)
        """
        streamer = CrossValidationStreamer(config=self._config)
        all_results = []

        for fold in range(self._config.cross_validation_folds):
            output_path = "{}/.{}/".format(self._config.output_path, fold)
            config = self._config.cloned_update(output_path=output_path)
            pipeliner = Pipeliner(config=config)

            pipeliner.train(
                data_loader=streamer.get(
                    split_name=streamer.get_fold_name(fold),
                    mode=CrossValidationStreamer.Mode.TRAIN,
                    batch_size=self._config.batch_size,
                    shuffle=True
                )
            )

            # evaluate all checkpoints for the current fold
            fold_results = pipeliner.evaluate_all(
                data_loader=streamer.get(
                    split_name=streamer.get_fold_name(fold),
                    mode=CrossValidationStreamer.Mode.TEST,
                    batch_size=self._config.batch_size,
                    shuffle=False
                )
            )

            # reduction on all checkpoints for a single fold
            all_results.append(Namespace.max(fold_results))

        # reduction on all fold summaries
        results = Namespace.reduce(all_results, ConfidenceInterval.compute)
        self.__log_results(results=results, labels=streamer.labels, statistics=(np.min, np.max, np.mean, np.median))

        return results

    def full_cv(self) -> Namespace:
        """
        for each fold:
            train the fold
            find the best checkpoint
            run inference on the test data (concatenating the output)
        compute metrics on the predicted values in one go
        """
        streamer = CrossValidationStreamer(config=self._config)

        ground_truth = []
        logits = []

        for fold in range(self._config.cross_validation_folds):
            output_path = "{}/.{}/".format(self._config.output_path, fold)
            config = self._config.cloned_update(output_path=output_path)
            pipeliner = Pipeliner(config=config)

            pipeliner.train(
                data_loader=streamer.get(
                    split_name=streamer.get_fold_name(fold),
                    mode=CrossValidationStreamer.Mode.TRAIN,
                    batch_size=self._config.batch_size,
                    shuffle=True
                )
            )

            test_loader = streamer.get(
                split_name=streamer.get_fold_name(fold),
                mode=CrossValidationStreamer.Mode.TEST,
                batch_size=self._config.batch_size,
                shuffle=False
            )

            pipeliner.find_best_checkpoint(data_loader=test_loader)
            fold_ground_truth, fold_logits = pipeliner.predict(data_loader=test_loader)

            ground_truth.extend(fold_ground_truth)
            logits.extend(fold_logits)

        processor = PredictionProcessor(metrics=self._config.test_metrics, threshold=self._config.threshold)
        results = processor.compute_metrics(ground_truth=ground_truth, logits=logits)

        self.__log_results(results=results, labels=streamer.labels)
        return results

    def step_cv(self) -> Namespace:
        """
        for each fold:
            train the fold
        for range(checkpoint counts):
            load each fold
            run inference on the test data (concatenating the output)
            compute metrics on the predicted values in one go
        return the best checkpoint metrics
        """
        streamer = CrossValidationStreamer(config=self._config)
        folds = {}

        for fold in range(self._config.cross_validation_folds):
            output_path = "{}/.{}/".format(self._config.output_path, fold)
            config = self._config.cloned_update(output_path=output_path)
            pipeliner = Pipeliner(config=config)

            pipeliner.train(
                data_loader=streamer.get(
                    split_name=streamer.get_fold_name(fold),
                    mode=CrossValidationStreamer.Mode.TRAIN,
                    batch_size=self._config.batch_size,
                    shuffle=True
                )
            )

            folds[pipeliner] = streamer.get(
                split_name=streamer.get_fold_name(fold),
                mode=CrossValidationStreamer.Mode.TEST,
                batch_size=self._config.batch_size,
                shuffle=False
            )

        processor = PredictionProcessor(metrics=self._config.test_metrics, threshold=self._config.threshold)
        results = []

        for checkpoint_id in range(1, self._config.epochs + 1):
            ground_truth = []
            logits = []

            for pipeliner, test_loader in folds.items():
                pipeliner._config.checkpoint_path = "{}/checkpoint.{}".format(
                    pipeliner._config.output_path, checkpoint_id
                )

                pipeliner.initialize_predictor()
                fold_ground_truth, fold_logits = pipeliner.predict(data_loader=test_loader)
                ground_truth.extend(fold_ground_truth)
                logits.extend(fold_logits)

            results.append(processor.compute_metrics(ground_truth=ground_truth, logits=logits))

        results = Namespace.max(results)
        self.__log_results(results=results, labels=streamer.labels)

        return results

    def _collect_predictions(self):
        streamer = GeneralStreamer(config=self._config)
        data_loader = streamer.get(
            split_name=self._config.test_split,
            batch_size=self._config.batch_size,
            shuffle=False
        )
        predictor = Predictor(config=self._config)
        transformer_reverter = partial(self.__revert_transformers, streamer=streamer)

        results = defaultdict(list)
        outputs_to_save = defaultdict(list)
        for batch in data_loader.dataset:
            outputs = predictor.run(batch)
            logits = outputs.logits
            variance = getattr(outputs, "logits_var", None)
            hidden_layer_output = getattr(outputs, "hidden_layer", None)
            labels = batch.outputs.cpu().numpy()
            labels = np.apply_along_axis(transformer_reverter, axis=1, arr=labels)

            if hidden_layer_output is not None:
                outputs_to_save["hidden_layer"].extend(
                    hidden_layer_output.cpu().numpy()
                )

            predictions = PredictionProcessor.apply_threshold(
                logits, self._config.threshold
            )
            predictions = np.apply_along_axis(
                transformer_reverter, axis=1, arr=predictions
            )

            results["predictions"].extend(predictions)
            results["id"].extend(batch.ids)
            outputs_to_save["id"].extend(batch.ids)
            results["labels"].extend(labels)

            if variance is not None:
                results["variance"].extend(variance.cpu().numpy())

        results["predictions"] = np.vstack(results["predictions"])
        results["labels"] = np.vstack(results["labels"])
        if "variance" in results:
            results["variance"] = np.vstack(results["variance"])
        if "hidden_layer" in outputs_to_save:
            outputs_to_save["hidden_layer"] = np.vstack(
                outputs_to_save["hidden_layer"]
            ).tolist()

        return results, outputs_to_save, streamer.labels

    def predict(self) -> List[List[float]]:
        results, outputs_to_save, labels = self._collect_predictions()
        columns = ["id"]
        n_outputs = results["predictions"].shape[1]
        labels = labels if len(labels) == n_outputs else []

        for i in range(n_outputs):
            label = labels[i] if len(labels) else i
            results[label] = results["predictions"][:, i]
            columns.append(label)
            if len(labels):
                results[f"{label}_ground_truth"] = results["labels"][:, i]
                columns.append(f"{label}_ground_truth")
            if "variance" in results:
                results[f"{label}_logits_var"] = results["variance"][:, i]
                columns.append(f"{label}_logits_var")

        results = pd.DataFrame.from_dict({c: results[c] for c in columns})

        predictions_dir = Path(self._config.output_path)
        output_file = predictions_dir / "predictions.csv"
        results.to_csv(output_file, index=False)

        logging.info(f"Predictions saved to {str(output_file)}")

        if len(outputs_to_save) > 1:
            output_file = predictions_dir / "saved_outputs.pkl"
            with output_file.open("wb") as f:
                pickle.dump(outputs_to_save, f, protocol=pickle.HIGHEST_PROTOCOL)
            logging.info(f"Additional outputs saved to {str(output_file)}")

        return results

    def optimize(self) -> optuna.Study:
        if not self._config_path:
            raise AttributeError("Cannot optimize. No configuration path specified.")

        def log_summary(study):
            logging.info("---------------------------- [BEST VALUE] ----------------------------")
            logging.info(study.best_value)
            logging.info("---------------------------- [BEST TRIAL] ---------------------------- ")
            logging.info(study.best_trial)
            logging.info("---------------------------- [BEST PARAMS] ----------------------------")
            logging.info(study.best_params)

        with OptunaTemplateParser(
            template_path=self._config_path,
            evaluator=self.__run_trial,
            delete_checkpoints=True,
            log_path="{}summary.csv".format(self._config.output_path),
        ) as template_parser:

            study = optuna.create_study(direction="maximize")
            if self._config.optuna_init:
                study.enqueue_trial(self._config.optuna_init)
            try:
                study.optimize(template_parser.objective, n_trials=self._config.optuna_trials)
            except KeyboardInterrupt:
                log_summary(study)
                exit(0)

            log_summary(study)
        return study

    def find_best_checkpoint(self) -> str:
        streamer = GeneralStreamer(config=self._config)
        Pipeliner(self._config).find_best_checkpoint(
            data_loader=streamer.get(
                split_name=self._config.test_split,
                batch_size=self._config.batch_size,
                shuffle=False,
            )
        )

        logging.info("-----------------------------------------------------------------------")
        print("Best checkpoint: {}".format(self._config.checkpoint_path))
        self.eval()

        return self._config.checkpoint_path

    def find_threshold(self) -> List[float]:
        if not self._config.checkpoint_path:
            self.find_best_checkpoint()

        streamer = GeneralStreamer(config=self._config)
        data_loader = streamer.get(
            split_name=self._config.train_split,
            batch_size=self._config.batch_size,
            shuffle=False,
        )

        evaluator = ThresholdFinder(self._config)
        threshold = evaluator.run(data_loader)

        print("Best Thresholds: {}".format(threshold))
        print("Average: {}".format(np.mean(threshold)))

        return threshold

    def find_learning_rate(self):
        streamer = GeneralStreamer(config=self._config)
        data_loader = streamer.get(
            split_name=self._config.train_split,
            batch_size=self._config.batch_size,
            shuffle=False,
        )

        trainer = LearningRareFinder(self._config)
        trainer.run(data_loader=data_loader)

    def visualize(self):
        from .visualization.models import IntegratedGradientsExplainer
        from .visualization.umap import UMAPVisualizer

        visualizer_params = self._config.visualizer
        visualizer_type = visualizer_params.pop("type", "umap")

        if visualizer_type not in ["umap", "iig"]:
            raise ValueError(
                f"Visualizer type should be one of 'umap', 'iig', received: {visualizer_type}"
            )

        if visualizer_type == "iig":

            streamer = GeneralStreamer(config=self._config)
            data_loader = streamer.get(
                split_name=self._config.test_split, batch_size=1, shuffle=False
            )
            pipeliner = Pipeliner(config=self._config)
            network = pipeliner.get_network()

            task_type = visualizer_params["is_binary_classification"]
            is_multitask = visualizer_params["is_multitask"]

            with IntegratedGradientsExplainer(
                network, self._config, is_binary_classification=task_type, is_multitask=is_multitask
            ) as visualizer:
                for sample_id, batch in enumerate(tqdm(data_loader.dataset)):
                    pipeliner._to_device(batch)
                    for target_id in self._config.visualizer["targets"]:
                        save_path = "sample_{}_target_{}.png".format(
                            sample_id, target_id
                        )
                        visualizer.visualize(batch, target_id, save_path)

        elif visualizer_type == "umap":

            self._config.probe_layer = "last_hidden"
            results, outputs_to_save, labels_names = self._collect_predictions()
            hidden_features = np.array(outputs_to_save["hidden_layer"])

            label_index = visualizer_params.pop("label_index", 0)
            label_prefix = visualizer_params.pop("labels", "predictions")
            labels = results[label_prefix]
            labels = labels[:, label_index]
            label_name = (
                labels_names[label_index] if label_prefix == "labels" else label_prefix
            )

            visualizer = UMAPVisualizer(self._config.output_path, **visualizer_params)
            visualizer.visualize(hidden_features, labels=labels, label_name=label_name)

    def preload(self) -> None:
        GeneralStreamer(config=self._config)

    def splits(self) -> Dict[str, List[Union[int, str]]]:
        streamer = GeneralStreamer(config=self._config)

        for split_name, split_values in streamer.splits.items():
            print(split_name)
            print("-------------------------------------")
            print(split_values)
            print("")

        return streamer.splits

    def print_cfg(self) -> None:
        print(json.dumps(self._config.__dict__, indent=2))


def main():
    parser = ArgumentParser()
    parser.add_argument("job")
    parser.add_argument("config")
    args = parser.parse_args()

    Executor(config=Config.from_file(args.config), config_path=args.config).run(args.job)


if __name__ == "__main__":
    main()<|MERGE_RESOLUTION|>--- conflicted
+++ resolved
@@ -1,8 +1,4 @@
-<<<<<<< HEAD
-=======
 import json
-import logging
->>>>>>> be217a38
 import pickle
 from argparse import ArgumentParser
 from collections import defaultdict
