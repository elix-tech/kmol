import json
import pickle
from argparse import ArgumentParser
from collections import defaultdict
from functools import partial
from pathlib import Path
from typing import List, Tuple, Callable, Optional, Dict, Union

import joblib
import numpy as np
import optuna
import pandas as pd
from rich import progress as pb

from mila.factories import AbstractExecutor
from .core.config import Config
from .core.helpers import Namespace, ConfidenceInterval, SuperFactory
from .core.logger import LOGGER as logging
from .core.tuning import OptunaTemplateParser
from .data.resources import DataPoint
from .data.loaders import AbstractLoader
from .data.streamers import GeneralStreamer, SubsetStreamer, CrossValidationStreamer
from .model.executors import Predictor, ThresholdFinder, LearningRareFinder, Pipeliner
from .model.metrics import PredictionProcessor, CsvLogger
from .data.preprocessor import AbstractPreprocessor
from .core.utils import progress_bar


class Executor(AbstractExecutor):
    def __init__(self, config: Config, config_path: Optional[str] = ""):
        super().__init__(config)
        self._config_path = config_path

    def __log_results(
        self,
        results: Namespace,
        labels: List[str],
        statistics: Tuple[Callable, ...] = (np.min, np.max, np.mean, np.median, np.std),
    ):
        logger = CsvLogger()

        logger.log_header(labels)
        logger.log_content(results)

        if len(labels) > 1:
            try:
                values = PredictionProcessor.compute_statistics(results, statistics=statistics)
                statistics = [statistic.__name__ for statistic in statistics]

                logger.log_header(statistics)
                logger.log_content(values)
            except TypeError:
                logging.debug("[Notice] Cannot compute statistics. Some metrics could not be computed for all targets.")

    def __revert_transformers(self, predictions: np.ndarray, streamer: GeneralStreamer):
        data = DataPoint(outputs=predictions.tolist())
        streamer.reverse_transformers(data)

        return data.outputs

    def __run_trial(self, config: Config) -> float:
        try:
            executor = Executor(config=config)
            executor.train()

            results = executor.analyze()
            joblib.dump(results, "{}/.metrics.pkl".format(config.output_path))

            best = getattr(results, self._config.target_metric)
            return float(np.mean(best))

        except Exception as e:
            logging.error("[Trial Failed] {}".format(e))
            return 0.0

    def train(self):
        if self._config.subset:
            streamer = SubsetStreamer(config=self._config)
            Pipeliner(config=self._config).train(
                data_loader=streamer.get(
                    split_name=self._config.train_split,
                    batch_size=self._config.batch_size,
                    shuffle=True,
                    subset_id=self._config.subset["id"],
                    subset_distributions=self._config.subset["distribution"],
                    mode=GeneralStreamer.Mode.TRAIN,
                )
            )
        else:
            streamer = GeneralStreamer(config=self._config)
            train_loader = streamer.get(
                split_name=self._config.train_split,
                batch_size=self._config.batch_size,
                shuffle=True,
                mode=GeneralStreamer.Mode.TRAIN,
            )
            val_loader = None
            if self._config.validation_split in streamer.splits:
                val_loader = streamer.get(
                    split_name=self._config.validation_split,
                    batch_size=self._config.batch_size,
                    shuffle=False,
                    mode=GeneralStreamer.Mode.TEST,
                )
            Pipeliner(config=self._config).train(data_loader=train_loader, val_loader=val_loader)

    def eval(self):
        streamer = GeneralStreamer(config=self._config)
        results = (
            Pipeliner(config=self._config)
            .initialize_predictor()
            .evaluate(
                data_loader=streamer.get(
                    split_name=self._config.test_split,
                    batch_size=self._config.batch_size,
                    shuffle=False,
                    mode=GeneralStreamer.Mode.TEST,
                )
            )
        )

        self.__log_results(results=results, labels=streamer.labels)
        return results

    def analyze(self):
        streamer = GeneralStreamer(config=self._config)
        data_loader = streamer.get(
            split_name=self._config.test_split,
            batch_size=self._config.batch_size,
            shuffle=False,
            mode=GeneralStreamer.Mode.TEST,
        )

        results = Pipeliner(config=self._config).evaluate_all(data_loader=data_loader)
        for checkpoint_id, result in enumerate(results):
            self.__log_results(results=result, labels=streamer.labels + ["[{}]".format(checkpoint_id)])

        logging.info("============================ Best ============================")
        results = Namespace.max(results)
        self.__log_results(results=results, labels=streamer.labels)

        return results

    def mean_cv(self) -> Namespace:
        """
        for each fold:
            train the fold
            evaluate the fold (keep metrics from the best checkpoint)
        aggregate results (compute metric averages and confidence interval)
        """
        streamer = CrossValidationStreamer(config=self._config)
        all_results = []

        for fold in range(self._config.cross_validation_folds):
            output_path = "{}/.{}/".format(self._config.output_path, fold)
            config = self._config.cloned_update(output_path=output_path)
            pipeliner = Pipeliner(config=config)

            pipeliner.train(
                data_loader=streamer.get(
                    split_name=streamer.get_fold_name(fold),
                    mode=GeneralStreamer.Mode.TRAIN,
                    batch_size=self._config.batch_size,
                    shuffle=True,
                )
            )

            # evaluate all checkpoints for the current fold
            fold_results = pipeliner.evaluate_all(
                data_loader=streamer.get(
                    split_name=streamer.get_fold_name(fold),
                    mode=GeneralStreamer.Mode.TEST,
                    batch_size=self._config.batch_size,
                    shuffle=False,
                )
            )

            # reduction on all checkpoints for a single fold
            all_results.append(Namespace.max(fold_results))

        # reduction on all fold summaries
        results = Namespace.reduce(all_results, ConfidenceInterval.compute)
        self.__log_results(results=results, labels=streamer.labels, statistics=(np.min, np.max, np.mean, np.median))

        return results

    def full_cv(self) -> Namespace:
        """
        for each fold:
            train the fold
            find the best checkpoint
            run inference on the test data (concatenating the output)
        compute metrics on the predicted values in one go
        """
        streamer = CrossValidationStreamer(config=self._config)

        ground_truth = []
        logits = []

        for fold in range(self._config.cross_validation_folds):
            output_path = "{}/.{}/".format(self._config.output_path, fold)
            config = self._config.cloned_update(output_path=output_path)
            pipeliner = Pipeliner(config=config)

            pipeliner.train(
                data_loader=streamer.get(
                    split_name=streamer.get_fold_name(fold),
                    mode=GeneralStreamer.Mode.TRAIN,
                    batch_size=self._config.batch_size,
                    shuffle=True,
                )
            )

            test_loader = streamer.get(
                split_name=streamer.get_fold_name(fold),
                mode=GeneralStreamer.Mode.TEST,
                batch_size=self._config.batch_size,
                shuffle=False,
            )

            pipeliner.find_best_checkpoint(data_loader=test_loader)
            fold_ground_truth, fold_logits = pipeliner.predict(data_loader=test_loader)

            ground_truth.extend(fold_ground_truth)
            logits.extend(fold_logits)

        processor = PredictionProcessor(metrics=self._config.test_metrics, threshold=self._config.threshold)
        results = processor.compute_metrics(ground_truth=ground_truth, logits=logits)

        self.__log_results(results=results, labels=streamer.labels)
        return results

    def step_cv(self) -> Namespace:
        """
        for each fold:
            train the fold
        for range(checkpoint counts):
            load each fold
            run inference on the test data (concatenating the output)
            compute metrics on the predicted values in one go
        return the best checkpoint metrics
        """
        self._config.overwrite_checkpoint = False
        streamer = CrossValidationStreamer(config=self._config)
        folds = {}

        for fold in range(self._config.cross_validation_folds):
            output_path = "{}/.{}/".format(self._config.output_path, fold)
            config = self._config.cloned_update(output_path=output_path)
            pipeliner = Pipeliner(config=config)

            pipeliner.train(
                data_loader=streamer.get(
                    split_name=streamer.get_fold_name(fold),
                    mode=GeneralStreamer.Mode.TRAIN,
                    batch_size=self._config.batch_size,
                    shuffle=True,
                )
            )

            folds[pipeliner] = streamer.get(
                split_name=streamer.get_fold_name(fold),
                mode=GeneralStreamer.Mode.TEST,
                batch_size=self._config.batch_size,
                shuffle=False,
            )

        processor = PredictionProcessor(metrics=self._config.test_metrics, threshold=self._config.threshold)
        results = []

        for checkpoint_id in range(1, self._config.epochs + 1):
            ground_truth = []
            logits = []

            for pipeliner, test_loader in folds.items():
                pipeliner.config.checkpoint_path = "{}/checkpoint.{}.pt".format(pipeliner.config.output_path, checkpoint_id)
                pipeliner.initialize_predictor()
                fold_ground_truth, fold_logits = pipeliner.predict(data_loader=test_loader)
                ground_truth.extend(fold_ground_truth)
                logits.extend(fold_logits)

            results.append(processor.compute_metrics(ground_truth=ground_truth, logits=logits))

        results = Namespace.max(results)
        self.__log_results(results=results, labels=streamer.labels)

        return results

    def standard_cv(self) -> Namespace:
        """
        for each fold:
            train the fold
            find the best checkpoint
            run inference on the test data (concatenating the output)
            compute metrics on the fold
        return statistics over folds
        """
        streamer = CrossValidationStreamer(config=self._config)
        processor = PredictionProcessor(metrics=self._config.test_metrics, threshold=self._config.threshold)
        all_results = []

        for fold in range(self._config.cross_validation_folds):
            output_path = "{}/.{}/".format(self._config.output_path, fold)
            config = self._config.cloned_update(output_path=output_path)
            pipeliner = Pipeliner(config=config)

            test_loader = streamer.get(
                split_name=streamer.get_fold_name(fold),
                mode=CrossValidationStreamer.Mode.TEST,
                batch_size=self._config.batch_size,
                shuffle=False,
            )

            pipeliner.train(
                data_loader=streamer.get(
                    split_name=streamer.get_fold_name(fold),
                    mode=CrossValidationStreamer.Mode.TRAIN,
                    batch_size=self._config.batch_size,
                    shuffle=True,
                ),
                val_loader=test_loader,
            )

            pipeliner.find_best_checkpoint(data_loader=test_loader)
            fold_ground_truth, fold_logits = pipeliner.predict(data_loader=test_loader)
            all_results.append(processor.compute_metrics(ground_truth=fold_ground_truth, logits=fold_logits))

        # reduction on all fold summaries
        results = Namespace.reduce(all_results, ConfidenceInterval.compute)
        self.__log_results(
            results=results,
            labels=streamer.labels,
            statistics=(np.min, np.max, np.mean, np.median),
        )

        return results

    def _collect_predictions(self):
        streamer = GeneralStreamer(config=self._config)
        data_loader = streamer.get(
            split_name=self._config.test_split,
            batch_size=self._config.batch_size,
            shuffle=False,
            mode=GeneralStreamer.Mode.TEST,
        )
        predictor = Predictor(config=self._config)
        transformer_reverter = partial(self.__revert_transformers, streamer=streamer)

        if len(self._config.prediction_additional_columns) > 0:
            loader = SuperFactory.create(AbstractLoader, self._config.loader)

        results = defaultdict(list)
        outputs_to_save = defaultdict(list)
<<<<<<< HEAD
        for batch in data_loader.dataset:
            outputs = predictor.run(batch)
            logits = outputs.logits
            variance = getattr(outputs, "logits_var", None)
            softmax_score = getattr(outputs, "softmax_score", None)
            belief_mass = getattr(outputs, "belief_mass", None)
            likelihood_ratio = getattr(outputs, "likelihood_ratio", None)
            protein_gradients = getattr(outputs, "protein_gd_mean", None)
            ligand_gradients = getattr(outputs, "ligand_gd_mean", None)
            hidden_layer_output = getattr(outputs, "hidden_layer", None)
            labels = batch.outputs.cpu().numpy()
            labels = np.apply_along_axis(transformer_reverter, axis=1, arr=labels)

            if hidden_layer_output is not None:
                outputs_to_save["hidden_layer"].extend(hidden_layer_output.cpu().numpy())

            predictions = PredictionProcessor.apply_threshold(logits, self._config.threshold)
            predictions = np.apply_along_axis(transformer_reverter, axis=1, arr=predictions)

            results["predictions"].extend(predictions)
            results["id"].extend(batch.ids)
            outputs_to_save["id"].extend(batch.ids)
            results["labels"].extend(labels)

            if variance is not None:
                results["variance"].extend(variance.cpu().numpy())
            if softmax_score is not None:
                results["softmax_score"].extend(softmax_score.cpu().numpy())
            if belief_mass is not None:
                results["belief_mass"].extend(belief_mass.cpu().numpy())
            if protein_gradients is not None:
                results["protein_gd"].extend(protein_gradients.cpu().numpy())
            if ligand_gradients is not None:
                results["ligand_gd"].extend(ligand_gradients.cpu().numpy())
            if likelihood_ratio is not None:
                results["likelihood_ratio"].extend(likelihood_ratio.cpu().numpy())

            if len(self._config.prediction_additional_columns) > 0:
                for col_name in self._config.prediction_additional_columns:
                    results[col_name].extend(loader._dataset.iloc[batch.ids][col_name].values)
=======
        with progress_bar() as progress:
            description = f"Computing prediction..."
            task = progress.add_task(description, total=len(data_loader.dataset))
            for batch in data_loader.dataset:
                outputs = predictor.run(batch)
                logits = outputs.logits
                variance = getattr(outputs, "logits_var", None)
                softmax_score = getattr(outputs, "softmax_score", None)
                belief_mass = getattr(outputs, "belief_mass", None)
                protein_gradients = getattr(outputs, "protein_gd_mean", None)
                ligand_gradients = getattr(outputs, "ligand_gd_mean", None)
                hidden_layer_output = getattr(outputs, "hidden_layer", None)
                labels = batch.outputs.cpu().numpy()
                labels = np.apply_along_axis(transformer_reverter, axis=1, arr=labels)

                if hidden_layer_output is not None:
                    outputs_to_save["hidden_layer"].extend(hidden_layer_output.cpu().numpy())

                predictions = PredictionProcessor.apply_threshold(logits, self._config.threshold)
                predictions = np.apply_along_axis(transformer_reverter, axis=1, arr=predictions)

                results["predictions"].extend(predictions)
                results["id"].extend(batch.ids)
                outputs_to_save["id"].extend(batch.ids)
                results["labels"].extend(labels)

                if variance is not None:
                    results["variance"].extend(variance.cpu().numpy())
                if softmax_score is not None:
                    results["softmax_score"].extend(softmax_score.cpu().numpy())
                if belief_mass is not None:
                    results["belief_mass"].extend(belief_mass.cpu().numpy())
                if protein_gradients is not None:
                    results["protein_gd"].extend(protein_gradients.cpu().numpy())
                if ligand_gradients is not None:
                    results["ligand_gd"].extend(ligand_gradients.cpu().numpy())

                if len(self._config.prediction_additional_columns) > 0:
                    for col_name in self._config.prediction_additional_columns:
                        results[col_name].extend(loader._dataset.iloc[batch.ids][col_name].values)

                progress.update(task, description=description, advance=1)
>>>>>>> 31541394

        results["predictions"] = np.vstack(results["predictions"])
        results["labels"] = np.vstack(results["labels"])
        if "variance" in results:
            results["variance"] = np.vstack(results["variance"])
        if "softmax_score" in results:
            results["softmax_score"] = np.vstack(results["softmax_score"])
        if "belief_mass" in results:
            results["belief_mass"] = np.vstack(results["belief_mass"])
        if "protein_gd" in results:
            results["protein_gd"] = np.vstack(results["protein_gd"])
        if "ligand_gd" in results:
            results["ligand_gd"] = np.vstack(results["ligand_gd"])
        if "likelihood_ratio" in results:
            results["likelihood_ratio"] = np.vstack(results["likelihood_ratio"])
        if "hidden_layer" in outputs_to_save:
            outputs_to_save["hidden_layer"] = np.vstack(outputs_to_save["hidden_layer"]).tolist()

        return results, outputs_to_save, streamer.labels

    def predict(self) -> List[List[float]]:
        results, outputs_to_save, labels = self._collect_predictions()
        columns = ["id"]
        n_outputs = results["predictions"].shape[1]
        labels = labels if len(labels) == n_outputs else []

        for i in range(n_outputs):
            label = labels[i] if len(labels) else i
            results[label] = results["predictions"][:, i]
            columns.append(label)
            if len(labels):
                results[f"{label}_ground_truth"] = results["labels"][:, i]
                columns.append(f"{label}_ground_truth")
            if "variance" in results:
                results[f"{label}_logits_var"] = results["variance"][:, i]
                columns.append(f"{label}_logits_var")
            if "softmax_score" in results:
                results[f"{label}_softmax"] = results["softmax_score"][:, i]
                columns.append(f"{label}_softmax")
            if "belief_mass" in results:
                results[f"{label}_belief_mass"] = results["belief_mass"][:, i]
                columns.append(f"{label}_belief_mass")
            if "protein_gd" in results:
                results[f"{label}_protein_gd"] = results["protein_gd"][:, i]
                columns.append(f"{label}_protein_gd")
            if "ligand_gd" in results:
                results[f"{label}_ligand_gd"] = results["ligand_gd"][:, i]
                columns.append(f"{label}_ligand_gd")
            columns += self._config.prediction_additional_columns
<<<<<<< HEAD
        
        if "likelihood_ratio" in results:
            results["likelihood_ratio"] = results["likelihood_ratio"].flatten()
            columns.append("likelihood_ratio")
        
=======

>>>>>>> 31541394
        results = pd.DataFrame.from_dict({c: results[c] for c in columns})

        predictions_dir = Path(self._config.output_path)
        output_file = predictions_dir / "predictions.csv"
        results.to_csv(output_file, index=False)

        logging.info(f"Predictions saved to {str(output_file)}")

        if len(outputs_to_save) > 1:
            output_file = predictions_dir / "saved_outputs.pkl"
            with output_file.open("wb") as f:
                pickle.dump(outputs_to_save, f, protocol=pickle.HIGHEST_PROTOCOL)
            logging.info(f"Additional outputs saved to {str(output_file)}")

        return results

    def optimize(self) -> optuna.Study:
        if not self._config_path:
            raise AttributeError("Cannot optimize. No configuration path specified.")

        def log_summary(study):
            logging.info("---------------------------- [BEST VALUE] ----------------------------")
            logging.info(study.best_value)
            logging.info("---------------------------- [BEST TRIAL] ---------------------------- ")
            logging.info(study.best_trial)
            logging.info("---------------------------- [BEST PARAMS] ----------------------------")
            logging.info(study.best_params)

        with OptunaTemplateParser(
            config=self._config,
            evaluator=self.__run_trial,
            delete_checkpoints=True,
            log_path=str(Path(self._config.output_path) / "summary.csv"),
        ) as template_parser:
            study = optuna.create_study(direction="maximize")
            if self._config.optuna_init:
                study.enqueue_trial(self._config.optuna_init)
            try:
                study.optimize(template_parser.objective, n_trials=self._config.optuna_trials)
            except KeyboardInterrupt:
                log_summary(study)
                exit(0)

            log_summary(study)
        return study

    def find_best_checkpoint(self) -> str:
        streamer = GeneralStreamer(config=self._config)
        Pipeliner(self._config).find_best_checkpoint(
            data_loader=streamer.get(
                split_name=self._config.test_split,
                batch_size=self._config.batch_size,
                shuffle=False,
                mode=GeneralStreamer.Mode.TEST,
            )
        )

        logging.info("-----------------------------------------------------------------------")
        logging.info("Best checkpoint: {}".format(self._config.checkpoint_path))
        self.eval()

        return self._config.checkpoint_path

    def find_threshold(self) -> List[float]:
        if not self._config.checkpoint_path:
            self.find_best_checkpoint()

        streamer = GeneralStreamer(config=self._config)
        data_loader = streamer.get(
            split_name=self._config.train_split,
            batch_size=self._config.batch_size,
            shuffle=False,
            mode=GeneralStreamer.Mode.TEST,
        )

        evaluator = ThresholdFinder(self._config)
        threshold = evaluator.run(data_loader)

        logging.info("Best Thresholds: {}".format(threshold))
        logging.info("Average: {}".format(np.mean(threshold)))

        return threshold

    def find_learning_rate(self):
        streamer = GeneralStreamer(config=self._config)
        data_loader = streamer.get(
            split_name=self._config.train_split,
            batch_size=self._config.batch_size,
            shuffle=False,
            mode=GeneralStreamer.Mode.TEST,
        )

        trainer = LearningRareFinder(self._config)
        trainer.run(data_loader=data_loader)

    def visualize(self):
        from .visualization.models import IntegratedGradientsExplainer
        from .visualization.umap import UMAPVisualizer

        visualizer_params = self._config.visualizer
        visualizer_type = visualizer_params.pop("type", "umap")

        if visualizer_type not in ["umap", "iig"]:
            raise ValueError(f"Visualizer type should be one of 'umap', 'iig', received: {visualizer_type}")

        if visualizer_type == "iig":
            streamer = GeneralStreamer(config=self._config)
            data_loader = streamer.get(
                split_name=self._config.test_split,
                batch_size=1,
                shuffle=False,
                mode=GeneralStreamer.Mode.TEST,
            )
            pipeliner = Pipeliner(config=self._config)
            network = pipeliner.get_network()

            task_type = visualizer_params["is_binary_classification"]
            is_multitask = visualizer_params["is_multitask"]

            with IntegratedGradientsExplainer(
                network, self._config, is_binary_classification=task_type, is_multitask=is_multitask
            ) as visualizer:
                with pb.Progress(
                    "[progress.description]{task.description}",
                    pb.BarColumn(),
                    pb.MofNCompleteColumn(),
                    "[progress.percentage]{task.percentage:>3.0f}%",
                    pb.TimeRemainingColumn(),
                    pb.TimeElapsedColumn(),
                ) as progress:
                    for sample_id, batch in enumerate(progress.track(data_loader.dataset)):
                        pipeliner._to_device(batch)
                        for target_id in self._config.visualizer["targets"]:
                            save_path = "sample_{}_target_{}.png".format(sample_id, target_id)
                            visualizer.visualize(batch, target_id, save_path)

        elif visualizer_type == "umap":
            self._config.probe_layer = "last_hidden"
            results, outputs_to_save, labels_names = self._collect_predictions()
            hidden_features = np.array(outputs_to_save["hidden_layer"])

            label_index = visualizer_params.pop("label_index", 0)
            label_prefix = visualizer_params.pop("labels", "predictions")
            labels = results[label_prefix]
            labels = labels[:, label_index]
            label_name = labels_names[label_index] if label_prefix == "labels" else label_prefix

            visualizer = UMAPVisualizer(self._config.output_path, **visualizer_params)
            visualizer.visualize(hidden_features, labels=labels, label_name=label_name)

    def preload(self) -> None:
        GeneralStreamer(config=self._config)

    def splits(self) -> Dict[str, List[Union[int, str]]]:
        streamer = GeneralStreamer(config=self._config)

        for split_name, split_values in streamer.splits.items():
            logging.info(split_name)
            logging.info("-------------------------------------")
            logging.info(split_values)
            logging.info("")

        return streamer.splits

    def print_cfg(self) -> None:
        logging.info(json.dumps(self._config.__dict__, indent=2))

    def featurize(self) -> None:
        preprocessor: AbstractPreprocessor = SuperFactory.create(
            AbstractPreprocessor, self._config.preprocessor, loaded_parameters={"config": self._config}
        )
        preprocessor._load_dataset()


def main():
    parser = ArgumentParser()
    parser.add_argument("job")
    parser.add_argument("config")
    args = parser.parse_args()

    Executor(config=Config.from_file(args.config, args.job), config_path=args.config).run(args.job)


if __name__ == "__main__":
    main()<|MERGE_RESOLUTION|>--- conflicted
+++ resolved
@@ -351,48 +351,7 @@
 
         results = defaultdict(list)
         outputs_to_save = defaultdict(list)
-<<<<<<< HEAD
-        for batch in data_loader.dataset:
-            outputs = predictor.run(batch)
-            logits = outputs.logits
-            variance = getattr(outputs, "logits_var", None)
-            softmax_score = getattr(outputs, "softmax_score", None)
-            belief_mass = getattr(outputs, "belief_mass", None)
-            likelihood_ratio = getattr(outputs, "likelihood_ratio", None)
-            protein_gradients = getattr(outputs, "protein_gd_mean", None)
-            ligand_gradients = getattr(outputs, "ligand_gd_mean", None)
-            hidden_layer_output = getattr(outputs, "hidden_layer", None)
-            labels = batch.outputs.cpu().numpy()
-            labels = np.apply_along_axis(transformer_reverter, axis=1, arr=labels)
-
-            if hidden_layer_output is not None:
-                outputs_to_save["hidden_layer"].extend(hidden_layer_output.cpu().numpy())
-
-            predictions = PredictionProcessor.apply_threshold(logits, self._config.threshold)
-            predictions = np.apply_along_axis(transformer_reverter, axis=1, arr=predictions)
-
-            results["predictions"].extend(predictions)
-            results["id"].extend(batch.ids)
-            outputs_to_save["id"].extend(batch.ids)
-            results["labels"].extend(labels)
-
-            if variance is not None:
-                results["variance"].extend(variance.cpu().numpy())
-            if softmax_score is not None:
-                results["softmax_score"].extend(softmax_score.cpu().numpy())
-            if belief_mass is not None:
-                results["belief_mass"].extend(belief_mass.cpu().numpy())
-            if protein_gradients is not None:
-                results["protein_gd"].extend(protein_gradients.cpu().numpy())
-            if ligand_gradients is not None:
-                results["ligand_gd"].extend(ligand_gradients.cpu().numpy())
-            if likelihood_ratio is not None:
-                results["likelihood_ratio"].extend(likelihood_ratio.cpu().numpy())
-
-            if len(self._config.prediction_additional_columns) > 0:
-                for col_name in self._config.prediction_additional_columns:
-                    results[col_name].extend(loader._dataset.iloc[batch.ids][col_name].values)
-=======
+
         with progress_bar() as progress:
             description = f"Computing prediction..."
             task = progress.add_task(description, total=len(data_loader.dataset))
@@ -429,13 +388,14 @@
                     results["protein_gd"].extend(protein_gradients.cpu().numpy())
                 if ligand_gradients is not None:
                     results["ligand_gd"].extend(ligand_gradients.cpu().numpy())
+                if likelihood_ratio is not None:
+                  results["likelihood_ratio"].extend(likelihood_ratio.cpu().numpy())
 
                 if len(self._config.prediction_additional_columns) > 0:
                     for col_name in self._config.prediction_additional_columns:
                         results[col_name].extend(loader._dataset.iloc[batch.ids][col_name].values)
 
                 progress.update(task, description=description, advance=1)
->>>>>>> 31541394
 
         results["predictions"] = np.vstack(results["predictions"])
         results["labels"] = np.vstack(results["labels"])
@@ -485,15 +445,11 @@
                 results[f"{label}_ligand_gd"] = results["ligand_gd"][:, i]
                 columns.append(f"{label}_ligand_gd")
             columns += self._config.prediction_additional_columns
-<<<<<<< HEAD
         
         if "likelihood_ratio" in results:
             results["likelihood_ratio"] = results["likelihood_ratio"].flatten()
             columns.append("likelihood_ratio")
         
-=======
-
->>>>>>> 31541394
         results = pd.DataFrame.from_dict({c: results[c] for c in columns})
 
         predictions_dir = Path(self._config.output_path)
