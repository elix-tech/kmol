from copy import deepcopy
import json
import yaml
from abc import ABCMeta, abstractmethod
from dataclasses import dataclass
from pathlib import Path
from typing import Any, List


@dataclass
class AbstractConfiguration(metaclass=ABCMeta):
<<<<<<< HEAD

=======
>>>>>>> 0bf0d251
    @classmethod
    def from_file(cls, file_path: str, job_command: str) -> "AbstractConfiguration":
        """
        Only json and YAML format are supported, config are expected to
        have the correct suffix.
        If a `__load__` key exist in the configuration, the code will expect a
        list of path to other config that needs to be imported.
        - The order of the config in the list gives the priority, ie: the last
            one will overwrite the first if there are argument conflict.
        - It is possible to overwrite only one parameter of a object if either the
            `type` argument which define the object is the same or not given.
        - It is not possible to overwrite only one element of a list. The full
            list needs to be define again in that case.
        """

        def load_from_other_config(file_path, path_to_load: List[str]):
            dir_path = Path(file_path).parent
            base_cfg = {}
            for path in path_to_load:
                if "/" not in path:  # is in the actual dir
                    path = dir_path / path
                elif path[0] == ".":  # is relative to the dir
                    path = dir_path.joinpath(path)
                tmp_cfg = get_dict_from_file(Path(path).resolve())
                base_cfg = cls._update_recursive_dict(base_cfg, tmp_cfg)
            return base_cfg

        def yaml_join(loader, node):
            """
            Join a list of string to form one argument
            """
            seq = loader.construct_sequence(node)
            return "".join([str(i) for i in seq])

        def yaml_join_path(loader, node):
            """
            Join a list of string with / to make a path
            """
            seq = loader.construct_sequence(node)
            return "/".join([str(i) for i in seq])

        def yaml_join_path_suffix(loader, node):
            """
            Join a list of string with / to make a path and use the last element
            as suffix
            """
            seq = loader.construct_sequence(node)
            seq[-2] = seq[-2] + seq[-1]
            seq.pop(-1)
            return "/".join([str(i) for i in seq])

        def get_dict_from_file(file_path):
            if Path(file_path).suffix == ".json":
                with open(file_path) as read_handle:
                    cfg = json.load(read_handle)
            elif Path(file_path).suffix in [".yaml", ".yml"]:
                yaml.add_constructor("!join", yaml_join)
                yaml.add_constructor("!path_join", yaml_join_path)
                yaml.add_constructor("!path_join_suffix", yaml_join_path_suffix)
                with open(file_path) as read_handle:
                    cfg = yaml.load(read_handle, Loader=yaml.FullLoader)
            else:
                raise ValueError("The config file should be a json or yaml with a correct suffix")
            if "__load__" in cfg.keys():
                base_cfg = load_from_other_config(file_path, cfg["__load__"])
                cfg = cls._update_recursive_dict(base_cfg, cfg)
                del cfg["__load__"]
            return cfg

        cfg = get_dict_from_file(file_path)
        if cfg.get("parameters", False):
            del cfg["parameters"]
        return cls(job_command, **cfg)

    @classmethod
    def _update_recursive_dict(cls, current, update):
        """
        Internal method to update the configuration dict in a recursive manner.
        """
        output = deepcopy(current)
        for k, v in update.items():
            if type(v) == dict:
                # In case the type is not define or is the same the config is updated
                # otherwise it is overwritten.
                if type(current.get(k, None)) == dict and current.get("type") == v.get("type", current.get("type")):
                    output.update({k: cls._update_recursive_dict(current.get(k, {}), v)})
                else:  # is None
                    output.update({k: v})
            else:
                output.update({k: v})

        return output


class AbstractExecutor(metaclass=ABCMeta):
    def __init__(self, config: AbstractConfiguration):
        self._config = config

    def run(self, job: str):
        if not hasattr(self, job):
            raise ValueError("Unknown job requested: {}".format(job))

        getattr(self, job)()

    @abstractmethod
    def train(self) -> Any:
        raise NotImplementedError

    @abstractmethod
    def eval(self) -> Any:
        raise NotImplementedError

    @abstractmethod
    def predict(self) -> Any:
        raise NotImplementedError


class AbstractAggregator(metaclass=ABCMeta):
    @abstractmethod
    def run(self, checkpoint_paths: List[str], save_path: str) -> None:
        raise NotImplementedError

<<<<<<< HEAD
=======

>>>>>>> 0bf0d251
class AbstractScript(metaclass=ABCMeta):
    @abstractmethod
    def run(self):
        raise NotImplementedError<|MERGE_RESOLUTION|>--- conflicted
+++ resolved
@@ -9,10 +9,6 @@
 
 @dataclass
 class AbstractConfiguration(metaclass=ABCMeta):
-<<<<<<< HEAD
-
-=======
->>>>>>> 0bf0d251
     @classmethod
     def from_file(cls, file_path: str, job_command: str) -> "AbstractConfiguration":
         """
@@ -135,10 +131,7 @@
     def run(self, checkpoint_paths: List[str], save_path: str) -> None:
         raise NotImplementedError
 
-<<<<<<< HEAD
-=======
 
->>>>>>> 0bf0d251
 class AbstractScript(metaclass=ABCMeta):
     @abstractmethod
     def run(self):
